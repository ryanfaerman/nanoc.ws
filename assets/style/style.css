/** general */

* {
	margin: 0;
	padding: 0;

	font-size: 1em;

	line-height: 1em;
}

body {
	background: #333;

	font-family: Helvetica, Arial, sans-serif;
	font-size: 62.5%;
}

html>body {
	font-size: 10px;
}

/** header */

#header {
	background: #000;
	
	padding: 3.6em 0 0 0;
}

#header-inside {
	margin: 0 auto;

	width: 72em;
}

#header h1 {
	padding: 7.2em 0 3.6em 0;

	color: #fff;
}

#header h1 span {
	font-family: "Trebuchet MS", sans-serif;
	font-weight: bold;
	font-size: 3.6em;
}

/** navigation */

#header #nav ul {
	padding-top: 8.7em;

	float: right;
}

#header #nav li {
	margin-left: 0.45em;

	display: inline;
}

#header #nav a,
#header #nav .active {
	text-decoration: none;

	padding: 8.5em 0 0.4em 0;

	font-family: Helvetica, Arial, "Trebuchet MS", sans-serif;
	font-weight: bold;
	font-size: 1.5em;
}

#header #nav a span,
#header #nav .active span {
	padding: 8.5em 0.45em 0.45em 2.7em;

	background: url(/assets/images/triangle-left.gif) bottom left no-repeat;
}

#header #nav a:link,
#header #nav a:visited {
	color: #fff;

	background: url(/assets/images/gradient-nav-grey.png) bottom repeat-x;
}

#header #nav a:hover {
	color: #000;

	background: url(/assets/images/gradient-nav-white.png) bottom repeat-x;
}

#header #nav .active {
	color: #fff;

	background: url(/assets/images/gradient-nav-red.png) bottom repeat-x;
}

/** main */

#main {
	padding: 0;

	border-top: 1.8em solid #666;
	border-bottom: 1.8em solid #999;

	width: 100%;

	float: left;

	background: #fff;
/*	background: #fff url(/assets/images/grid.png) top center;*/
}

#main #main-inside {
	margin: 0 auto;
	padding: 3.6em 0;

	width: 72em;
}

#main a {
	padding: 0.2em 0;

	text-decoration: none;
}

#main a:link,
#main a:visited {
	color: #c40023;

	background: url(/assets/images/underline-red.png) bottom left repeat-x;
}

#main a:hover {
	color: #000;

	background: url(/assets/images/underline-black.png) bottom left repeat-x;
}

/** permalink */

#main a.permalink {
	padding: 0.3em;
	font-weight: normal;
}

#main a.permalink:link,
#main a.permalink:visited {
	color: #ddd;

	background: none;
}

#main a.permalink:hover {
	color: #c40023;
}

/** banner */

#banner {
	padding: 3.6em 0 0 0;
	margin: 0 auto;

	width: 72em;

	background: url(/assets/images/border.png) top right repeat-x;
}

#banner p {
	font-family: "Trebuchet MS", sans-serif;
	font-weight: bold;
	font-size: 3.6em;

	line-height: 1em;

	padding: 0 0 1em 0;

	text-align: center;

	color: #c40023;

	background: url(/assets/images/border.png) bottom right repeat-x;
}

/** intro */

#intro {
	margin: 3.6em auto;

	width: 72em;
}

#intro p {
	margin: 1.2em 0;

	font-size: 1.2em;

	line-height: 1.5em;
}

<<<<<<< HEAD
/** slideshow */

#slideshow {
	margin: 3.6em -10px 3.6em -10px;

	border: 10px solid #ccc;
}

#slideshow img {
	display: block;
=======
#intro strong {
	font-size: 0.9em;

	text-transform: uppercase;

	margin-right: 0.5em;

	color: #c40023;
>>>>>>> db6196e8
}

/** features */

#features h2 {
	display: none;
}

#features .feature {
	width: 21.6em;

	float: left;

	margin-right: 3.6em;
}

#features .feature-last {
	margin-right: 0;
}

#features h3 {
	font-family: "Trebuchet MS", sans-serif;
	font-weight: bold;
	font-size: 1.8em;

	margin: 0 0 1em 0;

	color: #c40023;
}

#features p {
	font-size: 1.2em;

	line-height: 1.5em;
}

/** content */

#content h2 {
	padding: 3.6em 0 0 0;
	margin: 0 0 1.8em 0;

	background: url(/assets/images/border.png) top right repeat-x;

	color: #c40023;
}

#content h2 span {
	font-family: "Trebuchet MS", sans-serif;
	font-weight: bold;
	font-size: 3.6em;
}

#content h3 {
	margin: 3.4em 0 1.8em 0;

	color: #c40023;
}

#content h3 span {
	font-family: "Trebuchet MS", sans-serif;
	font-weight: bold;
	font-size: 2.0em;
}

#content h4 {
	margin: 3.9em 0 1.8em 7.2em;

	color: #c40023;
}

#content h4 span {
	font-family: "Trebuchet MS", sans-serif;
	font-weight: bold;
	font-size: 1.5em;
}

#content p {
	font-size: 1.2em;

	line-height: 1.5em;

	margin: 1.5em 0 0 0;
	padding: 0 6.0em;
}

#content p.meta {
	color: #999;

	letter-spacing: 1px;

	text-transform: uppercase;
}

#content p.meta span {
	font-size: 85%;
}

#content dl {
	margin: 1.8em 0 0 0;
	padding: 0 7.2em;
}

#content dl.nested dt {
	font-weight: bold;
}

#content dt,
#content dd {
	font-size: 1.2em;

	line-height: 1.5em;
}

#content dd {
	margin: 0 0 1.5em 3em;
}

#content ul {
	margin: 1.8em 0 0 0;
	padding: 0 7.2em;
}

#content ol {
	margin: 1.8em 0 0 0;
	padding: 0 9.0em;
}

#content ul ul,
#content dd ul {
	margin: 0 0 1.8em 0;
	padding: 0;
}

#content li {
	font-size: 1.2em;

	line-height: 1.5em;

	list-style-position: inside;
}

#content ul li {
	list-style-type: square;
}

<<<<<<< HEAD
#content li li,
#content dd li {
=======
#content ul.large {
	padding: 0 7.2em 0 10.5em;
}

#content ul.large li {
	margin: 1.5em 0;

	list-style-position: outside;
}

#content li li {
>>>>>>> db6196e8
	font-size: 1em;

	line-height: 1.5em;
}

#content ul.nested li {
	font-weight: bold;
	
	list-style-type: none;
}

#content ul.nested li li {
	font-weight: normal;

	list-style-type: square;
}

#content .figure {
	padding: 3.6em 0;

	text-align: center;
}

#content q {
	font-style: italic;
}

#content .path {
	font-style: italic;
}

#content strong {
	font-weight: normal;

	background: #fdd;

	margin: 0 -0.2em;
	padding: 0.2em;
}

/** content - toc */

#content ol#toc {
	font-size: 1em;

	line-height: 1em;

	margin: 0 7.2em;
	padding: 0;
}

#content ol#toc ol {
	font-size: 1em;

	line-height: 1em;

	margin: 0 2.7em;
	padding: 0;
}

#content ol#toc li {
	margin: 1.5em 0 0 0;

	font-size: 1.2em;
	font-weight: bold;

	line-height: 1.5em;

	list-style-type: upper-roman;
	list-style-position: outside;
}

#content ol#toc li li {
	margin: 0;

	font-size: 1.0em;
	font-weight: normal;

	list-style-type: decimal;
}

#content ol#toc li li li {
	list-style-type: lower-alpha;
}

/** content - code etc */

#content code,
#content kbd,
#content samp,
#content var {
	font-family: "Panic Sans", "Bitstream Vera Sans Mono", Consolas, monospace;
	font-style: normal;
}

#content pre {
	margin: 1.8em 7.2em;
	padding: 0.9em 1.8em;

	background: #222 url(/assets/images/triangle-right-white.gif) bottom right no-repeat;
}

#content pre code,
#content pre kbd,
#content pre samp,
#content pre var {
	color: #fff;

	background: transparent;

	padding: 0;

	font-size: 1.2em;

	line-height: 1.5em;
}

#content pre kbd {
	color: #ff971e;
}

#content pre kbd .prompt {
	color: #666;
}

#content pre kbd var {
	color: #ffc27f;

	font-size: 1em;
	font-weight: bold;
}

#content pre .log-create {
	font-weight: bold;

	color: #6f6;
}

#content pre .log-update {
	font-weight: bold;

	color: #ff6;
}

#content pre .comment {
	color: #666666;
}

#content pre .value,
#content pre .string {
	background: #41380d;

	color: #ffe834;
}

#content pre .constant,
#content pre .symbol {
	color: #ffe834;
}

#content pre .function {
	color: #ff971e;
}

#content pre .storage {
	color: #6dff1b;
}

#content pre .variable {
	color: #ffc27f;
}

#content pre .keyword {
	color: #ff0000;
}

#content pre .element {
	color: #6dff1b;
}

#content pre .attribute {
	color: #a65500;
}

#content pre .m {
	padding: 0 0.1em;

	background: #555;

	color: #fff;
}

#content pre .embedded {
	background: #4c2200;

	color: #ff4300;
}

/** footer */

#footer {
	clear: both;

	padding: 3.6em 0;
}

#footer #footer-inside {
	margin: 0 auto;

	width: 72em;
}

#footer p {
	font-size: 1.2em;

	line-height: 1.5em;

	color: #888;
}

#footer a {
	font-weight: bold;

	text-decoration: none;
}

#footer a:link,
#footer a:visited {
	color: #bbb;
}

#footer a:hover {
	color: #fff;
}<|MERGE_RESOLUTION|>--- conflicted
+++ resolved
@@ -200,7 +200,16 @@
 	line-height: 1.5em;
 }
 
-<<<<<<< HEAD
+#intro strong {
+	font-size: 0.9em;
+
+	text-transform: uppercase;
+
+	margin-right: 0.5em;
+
+	color: #c40023;
+}
+
 /** slideshow */
 
 #slideshow {
@@ -211,16 +220,6 @@
 
 #slideshow img {
 	display: block;
-=======
-#intro strong {
-	font-size: 0.9em;
-
-	text-transform: uppercase;
-
-	margin-right: 0.5em;
-
-	color: #c40023;
->>>>>>> db6196e8
 }
 
 /** features */
@@ -367,22 +366,18 @@
 	list-style-type: square;
 }
 
-<<<<<<< HEAD
+#content ul.large {
+	padding: 0 7.2em 0 10.5em;
+}
+
+#content ul.large li {
+	margin: 1.5em 0;
+
+	list-style-position: outside;
+}
+
 #content li li,
 #content dd li {
-=======
-#content ul.large {
-	padding: 0 7.2em 0 10.5em;
-}
-
-#content ul.large li {
-	margin: 1.5em 0;
-
-	list-style-position: outside;
-}
-
-#content li li {
->>>>>>> db6196e8
 	font-size: 1em;
 
 	line-height: 1.5em;
