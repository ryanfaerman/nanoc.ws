--- conflicted
+++ resolved
@@ -33,12 +33,7 @@
             = nav_item_for('/docs/7-glossary/'         )
             = nav_item_for('/docs/8-faq/'              )
             = nav_item_for('/docs/9-migrating-to-30/'  )
-<<<<<<< HEAD
             %li <a href="/docs/api/3.2/"><span>API documentation</span></a>
-            %li <a href="http://projects.stoneship.org/trac/nanoc"><span>Wiki</span></a>
-=======
-            %li <a href="/docs/api/3.1/"><span>API documentation</span></a>
->>>>>>> 3ddbc0a3
 
         - elsif @item.identifier =~ %r[^/blog/]
 
